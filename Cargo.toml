[package]
name = "axum_sqlx_template"
version = "0.1.0"
edition = "2021"

# See more keys and their definitions at https://doc.rust-lang.org/cargo/reference/manifest.html

[dependencies]
anyhow = "1.0.86"
argon2 = "0.5.3"
axum = { version = "0.7.5", features = ["tracing", "macros"] }
axum-extra = { version = "0.9.3", features = ["cookie"] }
config = "0.14.0"
dotenvy = "0.15.7"
jsonwebtoken = "9.3.0"
lettre = { version = "0.11.7", features = ["tokio1-rustls-tls", "tokio1-native-tls", "serde"] }
listenfd = "1.0.1"
maud = "0.26.0"
oauth2 = "5.0.0-alpha.4"
<<<<<<< HEAD
regex = "1.10.4"
=======
redis = { version = "0.25.4", features = ["tokio-comp", "tokio-rustls-comp", "connection-manager", "uuid"] }
redis-test = { version = "0.4.0", features = ["aio", "bytes"] }
>>>>>>> 4e1774ce
reqwest = { version = "0.12.4", features = ["json"] }
serde = { version = "1.0.203", features = ["derive"] }
serde_json = "1.0.117"
sqlx = { version = "0.7.4", features = ["postgres", "runtime-tokio", "uuid"] }
thiserror = "1.0.61"
time = "0.3.36"
tokio = { version = "1.37.0", features = ["rt-multi-thread", "full"] }
tower-http = { version = "0.5.2", features = ["cors", "trace"] }
tracing = "0.1.40"
tracing-subscriber = { version = "0.3.18", features = ["env-filter"] }
typeshare = "1.0.3"
<<<<<<< HEAD
utoipa = { version = "4.2.3", features = ["axum_extras", "uuid", "preserve_order"] }
utoipa-swagger-ui = { version = "7.1.0", features = ["axum"] }
=======
uuid = { version = "1.8.0", features = ["v4", "serde"] }
zxcvbn = "3.0.1"
>>>>>>> 4e1774ce

[dev-dependencies]
rstest = "0.21.0"<|MERGE_RESOLUTION|>--- conflicted
+++ resolved
@@ -17,12 +17,9 @@
 listenfd = "1.0.1"
 maud = "0.26.0"
 oauth2 = "5.0.0-alpha.4"
-<<<<<<< HEAD
-regex = "1.10.4"
-=======
 redis = { version = "0.25.4", features = ["tokio-comp", "tokio-rustls-comp", "connection-manager", "uuid"] }
 redis-test = { version = "0.4.0", features = ["aio", "bytes"] }
->>>>>>> 4e1774ce
+regex = "1.10.4"
 reqwest = { version = "0.12.4", features = ["json"] }
 serde = { version = "1.0.203", features = ["derive"] }
 serde_json = "1.0.117"
@@ -34,13 +31,10 @@
 tracing = "0.1.40"
 tracing-subscriber = { version = "0.3.18", features = ["env-filter"] }
 typeshare = "1.0.3"
-<<<<<<< HEAD
 utoipa = { version = "4.2.3", features = ["axum_extras", "uuid", "preserve_order"] }
 utoipa-swagger-ui = { version = "7.1.0", features = ["axum"] }
-=======
 uuid = { version = "1.8.0", features = ["v4", "serde"] }
 zxcvbn = "3.0.1"
->>>>>>> 4e1774ce
 
 [dev-dependencies]
 rstest = "0.21.0"