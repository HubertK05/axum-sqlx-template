<<<<<<< HEAD
use crate::{
    docutils::{get, DocRouter}, errors::AppError, state::AppState
};
use axum::{
    body::Body, extract::ConnectInfo, http::{Request, Response, Uri}, response::{Html, IntoResponse, Redirect}, Router
=======
mod auth;

use crate::{errors::AppError, state::AppState};
use axum::{
    body::Body,
    debug_handler,
    extract::{ConnectInfo, State},
    http::{Request, Response, Uri},
    response::{Html, IntoResponse, Redirect},
    routing::get,
    Router,
>>>>>>> 4e1774ce
};
use std::time::Duration;

use axum::http::StatusCode;
use tower_http::{cors::CorsLayer, trace::TraceLayer};
use tracing::Span;
<<<<<<< HEAD
use utoipa::openapi::OpenApi;
use utoipa_swagger_ui::SwaggerUi;
use std::{net::SocketAddr, time::Duration};
=======
// use utoipa::OpenApi;
// use utoipa_swagger_ui::SwaggerUi;
>>>>>>> 4e1774ce

const SWAGGER_URI: &str = "/swagger-ui";

pub fn app(app_state: AppState) -> Router {
    let (mut documented_router, docs) = DocRouter::new("template", "0.1.0")
        .route("/", get(home_page))
        .finish_doc();

    if app_state.env().is_dev() {
        documented_router = add_swagger(documented_router, docs);
    };

<<<<<<< HEAD
    documented_router
=======
    router
        .route("/", get(home_page))
        .nest("/auth", auth::router())
>>>>>>> 4e1774ce
        .layer(
            TraceLayer::new_for_http()
                .make_span_with(|request: &Request<Body>| {
                    tracing::info_span!("request", method = %request.method(), uri = %request.uri())
                })
                .on_response(|response: &Response<_>, latency: Duration, span: &Span| {
                    info!("Response status = {}, latency = {}ms", &response.status().as_u16(), latency.as_millis());
                }),
        )
        .layer(CorsLayer::permissive())
        .fallback(not_found)
        .with_state(app_state)
}

async fn home_page() -> Result<(StatusCode, Html<&'static str>), AppError> {
    trace!("Welcome to the API home page!");
    Ok((StatusCode::OK, Html("<h1>API home page</h1>")))
}

async fn not_found(
    uri: Uri,
    ConnectInfo(addr): ConnectInfo<std::net::SocketAddr>,
) -> Result<Redirect, AppError> {
    let msg = format!("Endpoint not found: {uri}");
    debug!("IP: {}", addr.ip());
    Err(AppError::exp(StatusCode::NOT_FOUND, &msg))
}

fn add_swagger<S>(router: Router<S>, docs: OpenApi) -> Router<S>
where
    S: Clone + Send + Sync + 'static {
    info!("Enabling Swagger UI");
    router.merge(SwaggerUi::new(SWAGGER_URI).url("/api-doc/openapi.json", docs))
}<|MERGE_RESOLUTION|>--- conflicted
+++ resolved
@@ -1,36 +1,19 @@
-<<<<<<< HEAD
-use crate::{
-    docutils::{get, DocRouter}, errors::AppError, state::AppState
-};
-use axum::{
-    body::Body, extract::ConnectInfo, http::{Request, Response, Uri}, response::{Html, IntoResponse, Redirect}, Router
-=======
 mod auth;
 
-use crate::{errors::AppError, state::AppState};
+use crate::{docutils::{get, DocRouter}, errors::AppError, state::AppState
+};
 use axum::{
     body::Body,
     debug_handler,
-    extract::{ConnectInfo, State},
-    http::{Request, Response, Uri},
-    response::{Html, IntoResponse, Redirect},
-    routing::get,
+    extract::ConnectInfo, http::{Request, Response, Uri}, response::{Html, IntoResponse, Redirect},
     Router,
->>>>>>> 4e1774ce
 };
-use std::time::Duration;
-
 use axum::http::StatusCode;
 use tower_http::{cors::CorsLayer, trace::TraceLayer};
 use tracing::Span;
-<<<<<<< HEAD
 use utoipa::openapi::OpenApi;
 use utoipa_swagger_ui::SwaggerUi;
 use std::{net::SocketAddr, time::Duration};
-=======
-// use utoipa::OpenApi;
-// use utoipa_swagger_ui::SwaggerUi;
->>>>>>> 4e1774ce
 
 const SWAGGER_URI: &str = "/swagger-ui";
 
@@ -43,13 +26,8 @@
         documented_router = add_swagger(documented_router, docs);
     };
 
-<<<<<<< HEAD
     documented_router
-=======
-    router
-        .route("/", get(home_page))
         .nest("/auth", auth::router())
->>>>>>> 4e1774ce
         .layer(
             TraceLayer::new_for_http()
                 .make_span_with(|request: &Request<Body>| {
