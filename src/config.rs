--- conflicted
+++ resolved
@@ -17,27 +17,18 @@
 use crate::state::Environment;
 const ADDRESS: &str = "ADDRESS";
 const DATABASE_URL: &str = "DATABASE_URL";
-<<<<<<< HEAD
-const PUBLIC_DOMAIN: &str = "PUBLIC_DOMAIN";
-const REQUIRED: &[&str] = &[ADDRESS, DATABASE_URL, PUBLIC_DOMAIN];
-const LOCAL_ADDR: SocketAddr = SocketAddr::new(IpAddr::V4(Ipv4Addr::LOCALHOST), 3000);
-=======
 const REDIS_URL: &str = "REDIS_URL";
 const DOMAIN_NAME: &str = "DOMAIN_NAME";
 const REQUIRED: &[&str] = &[ADDRESS, DATABASE_URL, DOMAIN_NAME, REDIS_URL];
-const LOCAL_ADDR: SocketAddr = SocketAddr::new(IpAddr::V4(Ipv4Addr::new(127, 0, 0, 1)), 3000);
->>>>>>> 4e1774ce
+const LOCAL_ADDR: SocketAddr = SocketAddr::new(IpAddr::V4(Ipv4Addr::LOCALHOST), 3000);
 
 #[derive(Debug)]
 pub struct Configuration {
     pub environment: Environment,
     pub address: SocketAddr,
     pub database_url: String,
-<<<<<<< HEAD
     pub domain_name: AbsoluteUri,
-=======
     pub redis_url: String,
-    pub domain_name: AbsoluteUri,
     pub oauth: OAuthConfiguration,
     pub jwt: JwtConfiguration,
     pub smtp: SmtpConfiguration,
@@ -103,7 +94,6 @@
             password: var("SMTP_PASSWORD").unwrap(),
         }
     }
->>>>>>> 4e1774ce
 }
 
 impl Configuration {
@@ -147,15 +137,11 @@
             environment,
             address,
             database_url,
-<<<<<<< HEAD
-            domain_name: public_domain,
-=======
             redis_url,
             domain_name,
             oauth,
             jwt,
             smtp,
->>>>>>> 4e1774ce
         }
     }
 
@@ -190,15 +176,11 @@
             environment,
             address,
             database_url,
-<<<<<<< HEAD
-            domain_name: public_domain,
-=======
             redis_url,
             domain_name,
             oauth,
             jwt,
             smtp,
->>>>>>> 4e1774ce
         }
     }
 }
@@ -242,13 +224,8 @@
         )
     }
 
-<<<<<<< HEAD
     fn domain(&self) -> String {
         self.0.host().unwrap().to_string()
-=======
-    pub fn domain(&self) -> String {
-        self.0.authority().unwrap().to_string()
->>>>>>> 4e1774ce
     }
 }
 
@@ -256,7 +233,6 @@
     type Error = anyhow::Error;
 
     fn try_from(value: Uri) -> Result<Self, Self::Error> {
-<<<<<<< HEAD
         if let Some(scheme) = value.scheme_str() {
             match scheme {
                 "http" | "https" => (),
@@ -265,14 +241,6 @@
         }
         if value.host().is_none() {
             bail!("use absolute domain name in URI")
-=======
-        let Some(scheme) = value.scheme_str() else {
-            bail!("missing URI scheme")
-        };
-        match scheme {
-            "http" | "https" => (),
-            _ => bail!("invalid URI protocol, expected http or https"),
->>>>>>> 4e1774ce
         }
         Ok(Self(value))
     }
@@ -280,11 +248,7 @@
 
 impl Display for AbsoluteUri {
     fn fmt(&self, f: &mut std::fmt::Formatter<'_>) -> std::fmt::Result {
-<<<<<<< HEAD
-        write!(f, "{}", self.0.authority().unwrap())
-=======
-        write!(f, "{}", self.uri())
->>>>>>> 4e1774ce
+        write!(f, "{}", self.domain())
     }
 }
 
