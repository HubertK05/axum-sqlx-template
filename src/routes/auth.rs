<<<<<<< HEAD
use crate::AppRouter;
use axum::Router;
=======
use crate::errors::{AppError, DbErrMap};
use crate::mailer::templates::AccountVerificationMail;
use crate::mailer::Mailer;
use crate::state::RdPool;
use crate::{AppRouter, AsyncRedisConn};
use anyhow::Context;
use argon2::password_hash::rand_core::OsRng;
use argon2::password_hash::SaltString;
use argon2::{Argon2, PasswordHash, PasswordHasher, PasswordVerifier};
use axum::extract::{FromRef, FromRequestParts, Query, State};
use axum::http::request::Parts;
use axum::http::StatusCode;
use axum::response::{Html, IntoResponse};
use axum::routing::{get, post};
use axum::{async_trait, Json, RequestPartsExt, Router};
use axum_extra::extract::cookie::Cookie;
use axum_extra::extract::CookieJar;
use lettre::Address;
use redis::{AsyncCommands, Expiry, FromRedisValue, RedisError, RedisResult, ToRedisArgs};
use serde::Deserialize;
use sqlx::types::Uuid;
use sqlx::PgPool;
use std::str::FromStr;
use time::Duration;
>>>>>>> b74d58be

mod jwt;
mod oauth;
mod session;

<<<<<<< HEAD
// TODO add configuration
const IS_JWT_AUTH: bool = true;

pub fn router() -> AppRouter {
    let mut router = Router::new().nest("/oauth2", oauth::router());
=======
const VERIFICATION_EXPIRY: Duration = Duration::days(7);
const PASSWORD_CHANGE_EXPIRY: Duration = Duration::minutes(5);

// /verify endpoint is currently GET, because there is no frontend and the request goes directly to the backend
pub fn router() -> AppRouter {
    Router::new()
        .route("/register", post(register))
        .route("/login", post(login))
        .route("/logout", post(logout))
        .route("/session", get(session))
        .route("/verify", get(verify_address))
        .route("/password", post(request_password_change))
        .route("/password/callback", post(change_password))
        .nest("/oauth2", oauth::router())
}

#[derive(Deserialize)]
struct RegistrationForm {
    login: String,
    email: Address,
    password: String,
}

async fn register(
    jar: CookieJar,
    State(mut rds): State<RdPool>,
    State(db): State<PgPool>,
    State(mailer): State<Mailer>,
    Json(body): Json<RegistrationForm>,
) -> crate::Result<impl IntoResponse> {
    // TODO: check for session
    let entropy = zxcvbn::zxcvbn(&body.password, &[&body.login, body.email.as_ref()]);
    if let Some(feedback) = entropy.feedback() {
        let warning = feedback
            .warning()
            .map_or(String::from("No warning. "), |w| w.to_string());
        let suggestions = feedback
            .suggestions()
            .into_iter()
            .map(|s| s.to_string())
            .collect::<Vec<String>>()
            .join(", ");
        return Err(AppError::exp(
            StatusCode::UNPROCESSABLE_ENTITY,
            format!("Password is too weak: {warning}{suggestions}"),
        ));
    }

    let password_hash = hash(body.password);

    let user_id = query!(
        r#"
    INSERT INTO users (login, password, email, verified)
    VALUES ($1, $2, $3, false)
    RETURNING id
    "#,
        &body.login.as_str(),
        password_hash,
        AsRef::<str>::as_ref(&body.email),
    )
    .fetch_one(&db)
    .await
    .map_db_err(|e| {
        e.unique(
            StatusCode::CONFLICT,
            "Cannot create user with provided data",
        )
    })?
    .id;

    let token_id = Uuid::new_v4();
    // TODO: reconsider changing order of sending email and creating a token entry in Redis
    mailer
        .send_verification_mail(
            token_id,
            &body.login,
            body.email,
            Some(VERIFICATION_EXPIRY),
        )
        .await
        .context("Failed to send verification mail")?;
    VerificationEntry::set(&mut rds, token_id, user_id).await?;

    let session_id = ClientSession::set(&mut rds, &user_id).await?;

    Ok(SessionCookie::add(jar, &session_id).into_response())
}

#[derive(Deserialize)]
struct LoginForm {
    login: String,
    password: String,
}
async fn login(
    jar: CookieJar,
    State(mut rds): State<RdPool>,
    State(db): State<PgPool>,
    Json(body): Json<LoginForm>,
) -> crate::Result<impl IntoResponse> {
    // TODO: check for session
    let (user_id, password_hash) = query!(
        r#"
    SELECT id, password FROM users
    WHERE login = $1
    "#,
        &body.login
    )
    .fetch_optional(&db)
    .await?
    .ok_or(AppError::exp(StatusCode::FORBIDDEN, "Invalid credentials"))
    .map(|r| (r.id, r.password))?;

    if let Some(password_hash) = password_hash {
        if is_correct_password(body.password, password_hash) {
            let session_id = ClientSession::set(&mut rds, &user_id).await?;
            return Ok(SessionCookie::add(jar, &session_id));
        }
        // here it is possible to return exact error but this information is helpful for both users and hackers
    }
    Err(AppError::exp(
        StatusCode::FORBIDDEN,
        "Invalid login credentials",
    )) // precise cause of error is hidden from the end user
}

#[derive(Deserialize)]
struct VerificationToken {
    token: Uuid,
}

async fn verify_address(
    State(db): State<PgPool>,
    State(mut rds): State<RdPool>,
    Query(token): Query<VerificationToken>,
) -> crate::Result<impl IntoResponse> {
    let Some(user_id) = VerificationEntry::get(&mut rds, token.token).await? else {
        return Err(AppError::exp(StatusCode::FORBIDDEN, "Invalid token"));
    };

    verify_account(&db, user_id).await?;
    VerificationEntry::delete(&mut rds, token.token).await?;

    Ok(())
}

#[derive(Deserialize)]
struct PasswordChangeRequestInput {
    email: Address,
}

async fn request_password_change(
    State(mut rds): State<RdPool>,
    State(mailer): State<Mailer>,
    Json(body): Json<PasswordChangeRequestInput>,
) -> crate::Result<impl IntoResponse> {
    let token = Uuid::new_v4();
    mailer
        .send_password_change_request_mail(token, body.email.clone(), Some(PASSWORD_CHANGE_EXPIRY))
        .await
        .context("Failed to send mail")?;
    VerificationEntry::set(&mut rds, token, body.email.to_string()).await?;

    Ok(())
}

#[derive(Deserialize)]
struct PasswordChangeTokenQuery {
    token: Uuid,
}

#[derive(Deserialize)]
struct PasswordChangeInput {
    password: String,
}

async fn change_password(
    State(db): State<PgPool>,
    State(mut rds): State<RdPool>,
    Query(q): Query<PasswordChangeTokenQuery>,
    Json(body): Json<PasswordChangeInput>,
) -> crate::Result<impl IntoResponse> {
    let Some(target_address): Option<String> = VerificationEntry::get(&mut rds, q.token).await?
    else {
        return Err(AppError::exp(StatusCode::FORBIDDEN, "Access denied"));
    };

    let login = query!(r#"
    SELECT login
    FROM users
    WHERE email = $1
    "#, target_address).fetch_one(&db).await?.login;


    let mut inputs = vec![target_address.as_ref()];
    inputs.extend(login.as_deref());

    let entropy = zxcvbn::zxcvbn(&body.password, inputs.as_slice());
    if let Some(feedback) = entropy.feedback() {
        let warning = feedback
            .warning()
            .map_or(String::from("No warning. "), |w| w.to_string());
        let suggestions = feedback
            .suggestions()
            .into_iter()
            .map(|s| s.to_string())
            .collect::<Vec<String>>()
            .join(", ");
        return Err(AppError::exp(
            StatusCode::UNPROCESSABLE_ENTITY,
            format!("Password is too weak: {warning}{suggestions}"),
        ));
    }

    // TODO consider converting to Address
    // let email = Address::try_from(target_address).unwrap();
    VerificationEntry::delete(&mut rds, q.token).await?;
    let hashed_password = hash(body.password);

    update_password_by_email(&db, target_address, hashed_password).await?;

    Ok(())
}

async fn logout(claims: Claims, State(mut rds): State<RdPool>) -> crate::Result<impl IntoResponse> {
    ClientSession::invalidate(&mut rds, &claims.session_id).await?;
    Ok(Html("Successfully logged out"))
}

async fn session(claims: Claims) -> crate::Result<impl IntoResponse> {
    Ok(Html(format!("{}", claims.user_id)))
}

struct ClientSession;

impl ClientSession {
    async fn set(rds: &mut RdPool, user_id: &Uuid) -> Result<Uuid, RedisError> {
        let session_id = Uuid::new_v4();
        rds.set_ex(Self::key(&session_id), user_id, 60 * 10).await?;
        Ok(session_id)
    }

    async fn get(rds: &mut RdPool, session_id: &Uuid) -> Result<Option<Uuid>, RedisError> {
        let user_id: Option<Uuid> = rds
            .get_ex(Self::key(session_id), Expiry::EX(60 * 10))
            .await?;
        Ok(user_id)
    }

    async fn invalidate(rds: &mut RdPool, session_id: &Uuid) -> Result<(), RedisError> {
        rds.del(Self::key(session_id)).await?;
        Ok(())
    }

    fn key(session_id: &Uuid) -> String {
        format!("session:{session_id}")
    }
}
struct SessionCookie;

impl SessionCookie {
    fn add(jar: CookieJar, session_id: &Uuid) -> CookieJar {
        jar.add(Cookie::build((SESSION_COOKIE_NAME, session_id.to_string())).build())
    }
}
pub struct Claims {
    pub session_id: Uuid,
    pub user_id: Uuid,
}

const SESSION_COOKIE_NAME: &str = "session";

#[async_trait]
impl<S> FromRequestParts<S> for Claims
where
    S: Send + Sync,
    RdPool: FromRef<S>,
{
    type Rejection = AppError;

    async fn from_request_parts(parts: &mut Parts, state: &S) -> Result<Self, Self::Rejection> {
        let jar = parts.extract::<CookieJar>().await.unwrap();

        let Some(cookie) = jar.get(SESSION_COOKIE_NAME) else {
            return Err(AppError::exp(
                StatusCode::FORBIDDEN,
                "Authentication required",
            ));
        };

        let session_id = Uuid::from_str(cookie.value())
            .map_err(|_| AppError::exp(StatusCode::FORBIDDEN, "Session id must be a valid UUID"))?;

        let mut rds = RdPool::from_ref(state);
        let Some(user_id): Option<Uuid> = ClientSession::get(&mut rds, &session_id).await? else {
            return Err(AppError::exp(StatusCode::FORBIDDEN, "Invalid session"));
        };
>>>>>>> b74d58be

    if IS_JWT_AUTH {
        router = router.merge(jwt::router())
    } else {
        router = router.merge(session::router())
    }
<<<<<<< HEAD
    router
=======
}

struct VerificationEntry;

impl VerificationEntry {
    async fn set<T: ToRedisArgs + Send + Sync>(
        rds: &mut impl AsyncRedisConn,
        token: Uuid,
        value: T,
    ) -> Result<(), AppError> {
        Ok(rds
            .set_ex(
                Self::key(token),
                value,
                VERIFICATION_EXPIRY.whole_seconds() as u64,
            )
            .await?)
    }

    /// Retrieves user_id from token
    async fn get<T: FromRedisValue>(rds: &mut impl AsyncRedisConn, token: Uuid) -> RedisResult<T> {
        rds.get(Self::key(token)).await
    }

    async fn delete(rds: &mut impl AsyncRedisConn, token: Uuid) -> RedisResult<bool> {
        rds.del(Self::key(token)).await
    }

    fn key(token: Uuid) -> String {
        format!("verification:token:{token}")
    }
}

fn hash(password: String) -> String {
    let salt = SaltString::generate(&mut OsRng);
    let argon = Argon2::default();
    argon
        .hash_password(password.as_bytes(), &salt)
        .unwrap()
        .to_string()
}

fn is_correct_password(password: String, password_hash: String) -> bool {
    let parsed_hash = PasswordHash::new(&password_hash).unwrap();
    Argon2::default()
        .verify_password(password.as_bytes(), &parsed_hash)
        .is_ok()
}

async fn verify_account(db: &PgPool, user_id: Uuid) -> Result<(), AppError> {
    query!(
        r#"
            UPDATE users
            SET verified = true
            WHERE id = $1
        "#,
        user_id
    )
    .execute(db)
    .await?;

    Ok(())
}

async fn update_password_by_email(
    db: &PgPool,
    email: String,
    new_password_hash: String,
) -> Result<(), AppError> {
    query!(
        r#"
            UPDATE users
            SET password = $1
            WHERE email = $2
        "#,
        new_password_hash,
        email,
    )
    .execute(db)
    .await?;

    Ok(())
>>>>>>> b74d58be
}<|MERGE_RESOLUTION|>--- conflicted
+++ resolved
@@ -1,400 +1,36 @@
-<<<<<<< HEAD
-use crate::AppRouter;
+use crate::{errors::AppError, AppRouter, AsyncRedisConn};
 use axum::Router;
-=======
-use crate::errors::{AppError, DbErrMap};
-use crate::mailer::templates::AccountVerificationMail;
-use crate::mailer::Mailer;
-use crate::state::RdPool;
-use crate::{AppRouter, AsyncRedisConn};
-use anyhow::Context;
-use argon2::password_hash::rand_core::OsRng;
-use argon2::password_hash::SaltString;
-use argon2::{Argon2, PasswordHash, PasswordHasher, PasswordVerifier};
-use axum::extract::{FromRef, FromRequestParts, Query, State};
-use axum::http::request::Parts;
-use axum::http::StatusCode;
-use axum::response::{Html, IntoResponse};
-use axum::routing::{get, post};
-use axum::{async_trait, Json, RequestPartsExt, Router};
-use axum_extra::extract::cookie::Cookie;
-use axum_extra::extract::CookieJar;
 use lettre::Address;
-use redis::{AsyncCommands, Expiry, FromRedisValue, RedisError, RedisResult, ToRedisArgs};
+use redis::{FromRedisValue, RedisResult, ToRedisArgs};
 use serde::Deserialize;
-use sqlx::types::Uuid;
 use sqlx::PgPool;
-use std::str::FromStr;
 use time::Duration;
->>>>>>> b74d58be
+use uuid::Uuid;
 
 mod jwt;
 mod oauth;
 mod session;
-
-<<<<<<< HEAD
+mod utils;
 // TODO add configuration
 const IS_JWT_AUTH: bool = true;
 
-pub fn router() -> AppRouter {
-    let mut router = Router::new().nest("/oauth2", oauth::router());
-=======
 const VERIFICATION_EXPIRY: Duration = Duration::days(7);
 const PASSWORD_CHANGE_EXPIRY: Duration = Duration::minutes(5);
 
 // /verify endpoint is currently GET, because there is no frontend and the request goes directly to the backend
 pub fn router() -> AppRouter {
-    Router::new()
-        .route("/register", post(register))
-        .route("/login", post(login))
-        .route("/logout", post(logout))
-        .route("/session", get(session))
-        .route("/verify", get(verify_address))
-        .route("/password", post(request_password_change))
-        .route("/password/callback", post(change_password))
+    let mut router = Router::new()
         .nest("/oauth2", oauth::router())
-}
-
-#[derive(Deserialize)]
-struct RegistrationForm {
-    login: String,
-    email: Address,
-    password: String,
-}
-
-async fn register(
-    jar: CookieJar,
-    State(mut rds): State<RdPool>,
-    State(db): State<PgPool>,
-    State(mailer): State<Mailer>,
-    Json(body): Json<RegistrationForm>,
-) -> crate::Result<impl IntoResponse> {
-    // TODO: check for session
-    let entropy = zxcvbn::zxcvbn(&body.password, &[&body.login, body.email.as_ref()]);
-    if let Some(feedback) = entropy.feedback() {
-        let warning = feedback
-            .warning()
-            .map_or(String::from("No warning. "), |w| w.to_string());
-        let suggestions = feedback
-            .suggestions()
-            .into_iter()
-            .map(|s| s.to_string())
-            .collect::<Vec<String>>()
-            .join(", ");
-        return Err(AppError::exp(
-            StatusCode::UNPROCESSABLE_ENTITY,
-            format!("Password is too weak: {warning}{suggestions}"),
-        ));
-    }
-
-    let password_hash = hash(body.password);
-
-    let user_id = query!(
-        r#"
-    INSERT INTO users (login, password, email, verified)
-    VALUES ($1, $2, $3, false)
-    RETURNING id
-    "#,
-        &body.login.as_str(),
-        password_hash,
-        AsRef::<str>::as_ref(&body.email),
-    )
-    .fetch_one(&db)
-    .await
-    .map_db_err(|e| {
-        e.unique(
-            StatusCode::CONFLICT,
-            "Cannot create user with provided data",
-        )
-    })?
-    .id;
-
-    let token_id = Uuid::new_v4();
-    // TODO: reconsider changing order of sending email and creating a token entry in Redis
-    mailer
-        .send_verification_mail(
-            token_id,
-            &body.login,
-            body.email,
-            Some(VERIFICATION_EXPIRY),
-        )
-        .await
-        .context("Failed to send verification mail")?;
-    VerificationEntry::set(&mut rds, token_id, user_id).await?;
-
-    let session_id = ClientSession::set(&mut rds, &user_id).await?;
-
-    Ok(SessionCookie::add(jar, &session_id).into_response())
-}
-
-#[derive(Deserialize)]
-struct LoginForm {
-    login: String,
-    password: String,
-}
-async fn login(
-    jar: CookieJar,
-    State(mut rds): State<RdPool>,
-    State(db): State<PgPool>,
-    Json(body): Json<LoginForm>,
-) -> crate::Result<impl IntoResponse> {
-    // TODO: check for session
-    let (user_id, password_hash) = query!(
-        r#"
-    SELECT id, password FROM users
-    WHERE login = $1
-    "#,
-        &body.login
-    )
-    .fetch_optional(&db)
-    .await?
-    .ok_or(AppError::exp(StatusCode::FORBIDDEN, "Invalid credentials"))
-    .map(|r| (r.id, r.password))?;
-
-    if let Some(password_hash) = password_hash {
-        if is_correct_password(body.password, password_hash) {
-            let session_id = ClientSession::set(&mut rds, &user_id).await?;
-            return Ok(SessionCookie::add(jar, &session_id));
-        }
-        // here it is possible to return exact error but this information is helpful for both users and hackers
-    }
-    Err(AppError::exp(
-        StatusCode::FORBIDDEN,
-        "Invalid login credentials",
-    )) // precise cause of error is hidden from the end user
-}
-
-#[derive(Deserialize)]
-struct VerificationToken {
-    token: Uuid,
-}
-
-async fn verify_address(
-    State(db): State<PgPool>,
-    State(mut rds): State<RdPool>,
-    Query(token): Query<VerificationToken>,
-) -> crate::Result<impl IntoResponse> {
-    let Some(user_id) = VerificationEntry::get(&mut rds, token.token).await? else {
-        return Err(AppError::exp(StatusCode::FORBIDDEN, "Invalid token"));
-    };
-
-    verify_account(&db, user_id).await?;
-    VerificationEntry::delete(&mut rds, token.token).await?;
-
-    Ok(())
-}
-
-#[derive(Deserialize)]
-struct PasswordChangeRequestInput {
-    email: Address,
-}
-
-async fn request_password_change(
-    State(mut rds): State<RdPool>,
-    State(mailer): State<Mailer>,
-    Json(body): Json<PasswordChangeRequestInput>,
-) -> crate::Result<impl IntoResponse> {
-    let token = Uuid::new_v4();
-    mailer
-        .send_password_change_request_mail(token, body.email.clone(), Some(PASSWORD_CHANGE_EXPIRY))
-        .await
-        .context("Failed to send mail")?;
-    VerificationEntry::set(&mut rds, token, body.email.to_string()).await?;
-
-    Ok(())
-}
-
-#[derive(Deserialize)]
-struct PasswordChangeTokenQuery {
-    token: Uuid,
-}
-
-#[derive(Deserialize)]
-struct PasswordChangeInput {
-    password: String,
-}
-
-async fn change_password(
-    State(db): State<PgPool>,
-    State(mut rds): State<RdPool>,
-    Query(q): Query<PasswordChangeTokenQuery>,
-    Json(body): Json<PasswordChangeInput>,
-) -> crate::Result<impl IntoResponse> {
-    let Some(target_address): Option<String> = VerificationEntry::get(&mut rds, q.token).await?
-    else {
-        return Err(AppError::exp(StatusCode::FORBIDDEN, "Access denied"));
-    };
-
-    let login = query!(r#"
-    SELECT login
-    FROM users
-    WHERE email = $1
-    "#, target_address).fetch_one(&db).await?.login;
-
-
-    let mut inputs = vec![target_address.as_ref()];
-    inputs.extend(login.as_deref());
-
-    let entropy = zxcvbn::zxcvbn(&body.password, inputs.as_slice());
-    if let Some(feedback) = entropy.feedback() {
-        let warning = feedback
-            .warning()
-            .map_or(String::from("No warning. "), |w| w.to_string());
-        let suggestions = feedback
-            .suggestions()
-            .into_iter()
-            .map(|s| s.to_string())
-            .collect::<Vec<String>>()
-            .join(", ");
-        return Err(AppError::exp(
-            StatusCode::UNPROCESSABLE_ENTITY,
-            format!("Password is too weak: {warning}{suggestions}"),
-        ));
-    }
-
-    // TODO consider converting to Address
-    // let email = Address::try_from(target_address).unwrap();
-    VerificationEntry::delete(&mut rds, q.token).await?;
-    let hashed_password = hash(body.password);
-
-    update_password_by_email(&db, target_address, hashed_password).await?;
-
-    Ok(())
-}
-
-async fn logout(claims: Claims, State(mut rds): State<RdPool>) -> crate::Result<impl IntoResponse> {
-    ClientSession::invalidate(&mut rds, &claims.session_id).await?;
-    Ok(Html("Successfully logged out"))
-}
-
-async fn session(claims: Claims) -> crate::Result<impl IntoResponse> {
-    Ok(Html(format!("{}", claims.user_id)))
-}
-
-struct ClientSession;
-
-impl ClientSession {
-    async fn set(rds: &mut RdPool, user_id: &Uuid) -> Result<Uuid, RedisError> {
-        let session_id = Uuid::new_v4();
-        rds.set_ex(Self::key(&session_id), user_id, 60 * 10).await?;
-        Ok(session_id)
-    }
-
-    async fn get(rds: &mut RdPool, session_id: &Uuid) -> Result<Option<Uuid>, RedisError> {
-        let user_id: Option<Uuid> = rds
-            .get_ex(Self::key(session_id), Expiry::EX(60 * 10))
-            .await?;
-        Ok(user_id)
-    }
-
-    async fn invalidate(rds: &mut RdPool, session_id: &Uuid) -> Result<(), RedisError> {
-        rds.del(Self::key(session_id)).await?;
-        Ok(())
-    }
-
-    fn key(session_id: &Uuid) -> String {
-        format!("session:{session_id}")
-    }
-}
-struct SessionCookie;
-
-impl SessionCookie {
-    fn add(jar: CookieJar, session_id: &Uuid) -> CookieJar {
-        jar.add(Cookie::build((SESSION_COOKIE_NAME, session_id.to_string())).build())
-    }
-}
-pub struct Claims {
-    pub session_id: Uuid,
-    pub user_id: Uuid,
-}
-
-const SESSION_COOKIE_NAME: &str = "session";
-
-#[async_trait]
-impl<S> FromRequestParts<S> for Claims
-where
-    S: Send + Sync,
-    RdPool: FromRef<S>,
-{
-    type Rejection = AppError;
-
-    async fn from_request_parts(parts: &mut Parts, state: &S) -> Result<Self, Self::Rejection> {
-        let jar = parts.extract::<CookieJar>().await.unwrap();
-
-        let Some(cookie) = jar.get(SESSION_COOKIE_NAME) else {
-            return Err(AppError::exp(
-                StatusCode::FORBIDDEN,
-                "Authentication required",
-            ));
-        };
-
-        let session_id = Uuid::from_str(cookie.value())
-            .map_err(|_| AppError::exp(StatusCode::FORBIDDEN, "Session id must be a valid UUID"))?;
-
-        let mut rds = RdPool::from_ref(state);
-        let Some(user_id): Option<Uuid> = ClientSession::get(&mut rds, &session_id).await? else {
-            return Err(AppError::exp(StatusCode::FORBIDDEN, "Invalid session"));
-        };
->>>>>>> b74d58be
+        .merge(utils::router());
 
     if IS_JWT_AUTH {
         router = router.merge(jwt::router())
     } else {
         router = router.merge(session::router())
     }
-<<<<<<< HEAD
     router
-=======
 }
-
-struct VerificationEntry;
-
-impl VerificationEntry {
-    async fn set<T: ToRedisArgs + Send + Sync>(
-        rds: &mut impl AsyncRedisConn,
-        token: Uuid,
-        value: T,
-    ) -> Result<(), AppError> {
-        Ok(rds
-            .set_ex(
-                Self::key(token),
-                value,
-                VERIFICATION_EXPIRY.whole_seconds() as u64,
-            )
-            .await?)
-    }
-
-    /// Retrieves user_id from token
-    async fn get<T: FromRedisValue>(rds: &mut impl AsyncRedisConn, token: Uuid) -> RedisResult<T> {
-        rds.get(Self::key(token)).await
-    }
-
-    async fn delete(rds: &mut impl AsyncRedisConn, token: Uuid) -> RedisResult<bool> {
-        rds.del(Self::key(token)).await
-    }
-
-    fn key(token: Uuid) -> String {
-        format!("verification:token:{token}")
-    }
-}
-
-fn hash(password: String) -> String {
-    let salt = SaltString::generate(&mut OsRng);
-    let argon = Argon2::default();
-    argon
-        .hash_password(password.as_bytes(), &salt)
-        .unwrap()
-        .to_string()
-}
-
-fn is_correct_password(password: String, password_hash: String) -> bool {
-    let parsed_hash = PasswordHash::new(&password_hash).unwrap();
-    Argon2::default()
-        .verify_password(password.as_bytes(), &parsed_hash)
-        .is_ok()
-}
-
-async fn verify_account(db: &PgPool, user_id: Uuid) -> Result<(), AppError> {
+pub async fn verify_account(db: &PgPool, user_id: Uuid) -> Result<(), AppError> {
     query!(
         r#"
             UPDATE users
@@ -409,7 +45,7 @@
     Ok(())
 }
 
-async fn update_password_by_email(
+pub async fn update_password_by_email(
     db: &PgPool,
     email: String,
     new_password_hash: String,
@@ -427,5 +63,38 @@
     .await?;
 
     Ok(())
->>>>>>> b74d58be
+}
+
+pub struct VerificationEntry;
+
+impl VerificationEntry {
+    pub async fn set<T: ToRedisArgs + Send + Sync>(
+        rds: &mut impl AsyncRedisConn,
+        token: Uuid,
+        value: T,
+    ) -> Result<(), AppError> {
+        Ok(rds
+            .set_ex(
+                Self::key(token),
+                value,
+                VERIFICATION_EXPIRY.whole_seconds() as u64,
+            )
+            .await?)
+    }
+
+    /// Retrieves user_id from token
+    pub async fn get<T: FromRedisValue>(
+        rds: &mut impl AsyncRedisConn,
+        token: Uuid,
+    ) -> RedisResult<T> {
+        rds.get(Self::key(token)).await
+    }
+
+    pub async fn delete(rds: &mut impl AsyncRedisConn, token: Uuid) -> RedisResult<bool> {
+        rds.del(Self::key(token)).await
+    }
+
+    fn key(token: Uuid) -> String {
+        format!("verification:token:{token}")
+    }
 }